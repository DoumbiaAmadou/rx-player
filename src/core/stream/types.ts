/**
 * Copyright 2015 CANAL+ Group
 *
 * Licensed under the Apache License, Version 2.0 (the "License");
 * you may not use this file except in compliance with the License.
 * You may obtain a copy of the License at
 *
 *     http://www.apache.org/licenses/LICENSE-2.0
 *
 * Unless required by applicable law or agreed to in writing, software
 * distributed under the License is distributed on an "AS IS" BASIS,
 * WITHOUT WARRANTIES OR CONDITIONS OF ANY KIND, either express or implied.
 * See the License for the specific language governing permissions and
 * limitations under the License.
 */

import { Subject } from "rxjs";
import { ICustomError } from "../../errors";
import {
  Adaptation,
  ISegment,
  Period,
  Representation,
} from "../../manifest";
<<<<<<< HEAD
import { IContentProtection } from "../eme";
=======
import { IEMSG } from "../../parsers/containers/isobmff";
>>>>>>> c5c83c3e
import { IBufferType } from "../segment_buffers";

/** Information about a Segment waiting to be loaded by the Stream. */
export interface IQueuedSegment {
  /** Priority of the segment request (lower number = higher priority). */
  priority : number;
  /** Segment wanted. */
  segment : ISegment;
}

/** Describe an encountered hole in the buffer, called a "discontinuity". */
export interface IBufferDiscontinuity {
  /**
   * Start time, in seconds, at which the discontinuity starts.
   *
   * if set to `undefined`, its true start time is unknown but the current
   * position is part of it.  It is thus a discontinuity that is currently
   * encountered.
   */
  start : number | undefined;
  /**
   * End time, in seconds at which the discontinuity ends (and thus where
   * new segments are encountered).
   *
   * If `null`, no new media segment is available for that Period and
   * buffer type until the end of the Period.
   */
  end : number | null;
}

/**
 * Event sent by a `RepresentationStream` to announce the current status
 * regarding the buffer for its associated Period and type (e.g. "audio",
 * "video", "text" etc.).
 *
 * Each new `IStreamStatusEvent` event replace the precedent one for the
 * same Period and type.
 */
export interface IStreamStatusEvent {
  type : "stream-status";
  value : {
    /** Period concerned. */
    period : Period;
    /** Buffer type concerned. */
    bufferType : IBufferType;
    /**
     * Present or future "hole" in the SegmentBuffer's buffer that will not be
     * filled by a segment, despite being part of the time period indicated by
     * the associated Period.
     *
     * This value is set to the most imminent of such "discontinuity", which
     * can be either:
     *
     *   - current (no segment available at `position` but future segments are
     *     available), in which case this discontinuity's true beginning might
     *     be unknown.
     *
     *   - a future hole between two segments in that Period.
     *
     *   - missing media data at the end of the time period associated to that
     *     Period.
     *
     * The presence or absence of a discontinuity can evolve during playback
     * (because new tracks or qualities might not have the same ones).
     * As such, it is advised to only consider the last discontinuity sent
     * through a `"stream-status"` event.
     */
    imminentDiscontinuity : IBufferDiscontinuity | null;
    /**
     * If `true`, no segment are left to be loaded to be able to play until the
     * end of the Period.
     */
    hasFinishedLoading : boolean;
    /**
     * Segments that will be scheduled for download to fill the buffer until
     * the buffer goal (first element of that list might already be ).
     */
    neededSegments : IQueuedSegment[];
    /** Position in the content in seconds from which this status was done.  */
    position : number;
  };
}

/** Event sent when a minor error happened, which doesn't stop playback. */
export interface IStreamWarningEvent {
  type : "warning";
  /** The error corresponding to the warning given. */
  value : ICustomError;
}

/** Emitted after a new segment has been succesfully added to the SegmentBuffer */
export interface IStreamEventAddedSegment<T> {
  type : "added-segment";
  value : {
    /** Context about the content that has been added. */
    content: { period : Period;
               adaptation : Adaptation;
               representation : Representation; };
    /** The concerned Segment. */
    segment : ISegment;
    /** TimeRanges of the concerned SegmentBuffer after the segment was pushed. */
    buffered : TimeRanges;
    /* The data pushed */
    segmentData : T;
  };
}

/**
 * The Manifest needs to be refreshed.
 * Note that a `RepresentationStream` might still be active even after sending
 * this event:
 * It might download and push segments, send any other event etc.
 */
export interface IStreamNeedsManifestRefresh {
  type : "needs-manifest-refresh";
  value: undefined;
}

/**
 * The Manifest is possibly out-of-sync and needs to be refreshed completely.
 *
 * The Stream made that guess because a segment that should have been available
 * is not and because it suspects this is due to a synchronization problem.
 */
export interface IStreamManifestMightBeOutOfSync {
  type : "manifest-might-be-out-of-sync";
  value : undefined;
}

/** Emitted when a segment with protection information has been encountered. */
export interface IEncryptionDataEncounteredEvent {
  type : "encryption-data-encountered";
  value : IContentProtection;
}

export interface IInbandEvent { type: "emsg";
                                value: IEMSG; }

export interface IInbandEventsEvent { type : "inband-events";
                                      value : IInbandEvent[]; }

/**
 * Event sent when a `RepresentationStream` is terminating:
 *
 *   - it has finished all its segment requests and won't do new ones.
 *
 *   - it has stopped regularly checking for its current status.
 *
 *   - it only waits until all the segments it has loaded have been pushed to the
 *     SegmentBuffer before actually completing.
 *
 * You can use this event as a hint that a new `RepresentationStream` can be
 * created.
 */
export interface IStreamTerminatingEvent {
  type : "stream-terminating";
  value : undefined;
}

/** Emitted as new bitrate estimates are done. */
export interface IBitrateEstimationChangeEvent {
  type : "bitrateEstimationChange";
  value : {
    /** The type of buffer for which the estimation is done. */
    type : IBufferType;
    /**
     * The bitrate estimate, in bits per seconds. `undefined` when no bitrate
     * estimate is currently available.
     */
    bitrate : number|undefined;
  };
}

/**
 * Emitted when a new `RepresentationStream` is created to load segments from a
 * `Representation`.
 */
export interface IRepresentationChangeEvent {
  type : "representationChange";
  value : {
    /** The type of buffer linked to that `RepresentationStream`. */
    type : IBufferType;
    /** The `Period` linked to the `RepresentationStream` we're creating. */
    period : Period;
    /**
     * The `Representation` linked to the `RepresentationStream` we're creating.
     * `null` when we're choosing no Representation at all.
     */
    representation : Representation |
                     null; };
}

/**
 * Emitted when a new `AdaptationStream` is created to load segments from an
 * `Adaptation`.
 */
export interface IAdaptationChangeEvent {
  type : "adaptationChange";
  value : {
    /** The type of buffer for which the Representation is changing. */
    type : IBufferType;
    /** The `Period` linked to the `RepresentationStream` we're creating. */
    period : Period;
    /**
     * The `Adaptation` linked to the `AdaptationStream` we're creating.
     * `null` when we're choosing no Adaptation at all.
     */
    adaptation : Adaptation |
                 null;
  };
}

/** Emitted when a new `Period` is currently playing. */
export interface IActivePeriodChangedEvent {
  type: "activePeriodChanged";
  value : {
    /** The Period we're now playing. */
    period: Period;
  };
}

/**
 * A new `PeriodStream` is ready to start but needs an Adaptation (i.e. track)
 * to be chosen first.
 */
export interface IPeriodStreamReadyEvent {
  type : "periodStreamReady";
  value : {
    /** The type of buffer linked to the `PeriodStream` we want to create. */
    type : IBufferType;
    /** The `Period` linked to the `PeriodStream` we have created. */
    period : Period;
    /**
     * The subject through which any Adaptation (i.e. track) choice should be
     * emitted for that `PeriodStream`.
     *
     * The `PeriodStream` will not do anything until this subject has emitted
     * at least one to give its initial choice.
     * You can send `null` through it to tell this `PeriodStream` that you don't
     * want any `Adaptation`.
     */
    adaptation$ : Subject<Adaptation|null>;
  };
}

/**
 * A `PeriodStream` has been removed.
 * This event can be used for clean-up purposes. For example, you are free to
 * remove from scope the subject that you used to choose a track for that
 * `PeriodStream`.
 */
export interface IPeriodStreamClearedEvent {
  type : "periodStreamCleared";
  value : {
    /**
     * The type of buffer linked to the `PeriodStream` we just removed.
     *
     * The combination of this and `Period` should give you enough information
     * about which `PeriodStream` has been removed.
     */
    type : IBufferType;
    /**
     * The `Period` linked to the `PeriodStream` we just removed.
     *
     * The combination of this and `Period` should give you enough information
     * about which `PeriodStream` has been removed.
     */
    period : Period;
  };
}

/**
 * The last (chronologically) PeriodStreams from every type of buffers are full.
 * This means usually that segments for the whole content have been pushed to
 * the end.
 */
export interface IEndOfStreamEvent { type: "end-of-stream";
                                     value: undefined; }

/**
 * At least a single PeriodStream is now pushing segments.
 * This event is sent to cancel a previous `IEndOfStreamEvent`.
 *
 * Note that it also can be send if no `IEndOfStreamEvent` has been sent before.
 */
export interface IResumeStreamEvent { type: "resume-stream";
                                      value: undefined; }

/**
 * The last (chronologically) `PeriodStream` for a given type has pushed all
 * the segments it needs until the end.
 */
export interface ICompletedStreamEvent { type: "complete-stream";
                                         value : { type: IBufferType }; }

/**
 * A situation needs the MediaSource to be reloaded.
 *
 * Once the MediaSource is reloaded, the Streams need to be restarted from
 * scratch.
 */
export interface INeedsMediaSourceReload {
  type: "needs-media-source-reload";
  value: {
    /**
     * The position in seconds and the time at which the MediaSource should be
     * reset once it has been reloaded.
     */
    position : number;
    /**
     * If `true`, we want the HTMLMediaElement to play right after the reload is
     * done.
     * If `false`, we want to stay in a paused state at that point.
     */
    autoPlay : boolean;

    /**
     * A `INeedsMediaSourceReload` is an event sent by a Stream (e.g. a
     * `PeriodStream`, `AdaptationStream` or `RepresentationStream`) which is
     * linked to a given `Period` in the `Manifest`.
     *
     * This property indicates the linked Period in question.
     *
     * This property is used internally by the Stream to filter out
     * `INeedsMediaSourceReload` until the corresponding Period is the active
     * one. Without it, we might reload the MediaSource too soon.
     *
     * Outside of the Stream's code, you probably don't need this information.
     */
    period : Period;
  };
}

/**
 * Event emitted after the SegmentBuffer have been "cleaned" to remove from it
 * every non-decipherable segments - usually following an update of the
 * decipherability status of some `Representation`(s).
 *
 * When that event is emitted, the current HTMLMediaElement's buffer might need
 * to be "flushed" to continue (e.g. through a little seek operation).
 */
export interface INeedsDecipherabilityFlush {
  type: "needs-decipherability-flush";
  value: {
    /**
     * Indicated in the case where the MediaSource has to be reloaded,
     * in which case the time of the HTMLMediaElement should be reset to that
     * position, in seconds, once reloaded.
     */
    position : number;
    /**
     * If `true`, we want the HTMLMediaElement to play right after the flush is
     * done.
     * If `false`, we want to stay in a paused state at that point.
     */
    autoPlay : boolean;
    /**
     * The duration (maximum seekable position) of the content.
     * This is indicated in the case where a seek has to be performed, to avoid
     * seeking too far in the content.
     */
    duration : number;
  };
}

/** Event sent by a `RepresentationStream`. */
export type IRepresentationStreamEvent<T> = IStreamStatusEvent |
                                            IStreamEventAddedSegment<T> |
                                            IEncryptionDataEncounteredEvent |
                                            IStreamManifestMightBeOutOfSync |
                                            IStreamTerminatingEvent |
                                            IStreamNeedsManifestRefresh |
                                            IStreamWarningEvent |
                                            IInbandEventsEvent;

/** Event sent by an `AdaptationStream`. */
export type IAdaptationStreamEvent<T> = IBitrateEstimationChangeEvent |
                                        INeedsMediaSourceReload |
                                        INeedsDecipherabilityFlush |
                                        IRepresentationChangeEvent |

                                        // From a RepresentationStream

                                        IStreamStatusEvent |
                                        IStreamEventAddedSegment<T> |
                                        IEncryptionDataEncounteredEvent |
                                        IStreamManifestMightBeOutOfSync |
                                        IStreamNeedsManifestRefresh |
                                        IStreamWarningEvent |
                                        IInbandEventsEvent;

/** Event sent by a `PeriodStream`. */
export type IPeriodStreamEvent = IPeriodStreamReadyEvent |
                                 INeedsMediaSourceReload |
                                 IAdaptationChangeEvent |

                                 // From an AdaptationStream

                                 IBitrateEstimationChangeEvent |
                                 INeedsMediaSourceReload |
                                 INeedsDecipherabilityFlush |
                                 IRepresentationChangeEvent |

                                 // From a RepresentationStream

                                 IStreamStatusEvent |
                                 IStreamEventAddedSegment<unknown> |
                                 IEncryptionDataEncounteredEvent |
                                 IStreamManifestMightBeOutOfSync |
                                 IStreamNeedsManifestRefresh |
                                 IStreamWarningEvent |
                                 IInbandEventsEvent;

/** Event coming from function(s) managing multiple PeriodStreams. */
export type IMultiplePeriodStreamsEvent = IPeriodStreamClearedEvent |
                                          ICompletedStreamEvent |

                                          // From a PeriodStream

                                          IPeriodStreamReadyEvent |
                                          INeedsMediaSourceReload |
                                          IAdaptationChangeEvent |

                                          // From an AdaptationStream

                                          IBitrateEstimationChangeEvent |
                                          INeedsMediaSourceReload |
                                          INeedsDecipherabilityFlush |
                                          IRepresentationChangeEvent |

                                          // From a RepresentationStream

                                          IStreamStatusEvent |
                                          IStreamEventAddedSegment<unknown> |
                                          IEncryptionDataEncounteredEvent |
                                          IStreamManifestMightBeOutOfSync |
                                          IStreamNeedsManifestRefresh |
                                          IStreamWarningEvent |
                                          IInbandEventsEvent;

/** Every event sent by the `StreamOrchestrator`. */
export type IStreamOrchestratorEvent = IActivePeriodChangedEvent |
                                       IEndOfStreamEvent |
                                       IResumeStreamEvent |

                                       IPeriodStreamClearedEvent |
                                       ICompletedStreamEvent |

                                       // From a PeriodStream

                                       IPeriodStreamReadyEvent |
                                       IAdaptationChangeEvent |

                                       // From an AdaptationStream

                                       IBitrateEstimationChangeEvent |
                                       INeedsMediaSourceReload |
                                       INeedsDecipherabilityFlush |
                                       IRepresentationChangeEvent |

                                       // From a RepresentationStream

                                       IStreamStatusEvent |
                                       IStreamEventAddedSegment<unknown> |
                                       IEncryptionDataEncounteredEvent |
                                       IStreamManifestMightBeOutOfSync |
                                       IStreamNeedsManifestRefresh |
                                       IStreamWarningEvent |
                                       IInbandEventsEvent;<|MERGE_RESOLUTION|>--- conflicted
+++ resolved
@@ -22,11 +22,8 @@
   Period,
   Representation,
 } from "../../manifest";
-<<<<<<< HEAD
+import { IEMSG } from "../../parsers/containers/isobmff";
 import { IContentProtection } from "../eme";
-=======
-import { IEMSG } from "../../parsers/containers/isobmff";
->>>>>>> c5c83c3e
 import { IBufferType } from "../segment_buffers";
 
 /** Information about a Segment waiting to be loaded by the Stream. */
